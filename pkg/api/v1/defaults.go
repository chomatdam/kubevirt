package v1

import (
	"strings"

	"github.com/pborman/uuid"
	"k8s.io/api/core/v1"
	"k8s.io/apimachinery/pkg/api/resource"
	"k8s.io/apimachinery/pkg/types"
)

var _true = t(true)
var _false = t(false)

func SetDefaults_HPETTimer(obj *HPETTimer) {
	if obj.Enabled == nil {
		obj.Enabled = _true
	}
}

func SetDefaults_PITTimer(obj *PITTimer) {
	if obj.Enabled == nil {
		obj.Enabled = _true
	}
}

func SetDefaults_KVMTimer(obj *KVMTimer) {
	if obj.Enabled == nil {
		obj.Enabled = _true
	}
}

func SetDefaults_HypervTimer(obj *HypervTimer) {
	if obj.Enabled == nil {
		obj.Enabled = _true
	}
}

func SetDefaults_RTCTimer(obj *RTCTimer) {
	if obj.Enabled == nil {
		obj.Enabled = _true
	}
}

func SetDefaults_FeatureState(obj *FeatureState) {
	if obj.Enabled == nil {
		obj.Enabled = _true
	}
}

func SetDefaults_FeatureAPIC(obj *FeatureAPIC) {
	if obj.Enabled == nil {
		obj.Enabled = _true
	}
}

func SetDefaults_FeatureVendorID(obj *FeatureVendorID) {
	if obj.Enabled == nil {
		obj.Enabled = _true
	}
}

func SetDefaults_DiskDevice(obj *DiskDevice) {
	if obj.Disk == nil &&
		obj.CDRom == nil &&
		obj.Floppy == nil &&
		obj.LUN == nil {
		obj.Disk = &DiskTarget{}
	}
}

func SetDefaults_Watchdog(obj *Watchdog) {
	if obj.I6300ESB == nil {
		obj.I6300ESB = &I6300ESBWatchdog{}
	}
}

func SetDefaults_CDRomTarget(obj *CDRomTarget) {
	if obj.ReadOnly == nil {
		obj.ReadOnly = _true
	}
	if obj.Tray == "" {
		obj.Tray = TrayStateClosed
	}
}

func SetDefaults_FloppyTarget(obj *FloppyTarget) {
	if obj.Tray == "" {
		obj.Tray = TrayStateClosed
	}
}

func SetDefaults_FeatureSpinlocks(obj *FeatureSpinlocks) {
	if obj.Enabled == nil {
		obj.Enabled = _true
	}
	if *obj.Enabled == *_true && obj.Retries == nil {
		obj.Retries = ui32(4096)
	}
}

func SetDefaults_I6300ESBWatchdog(obj *I6300ESBWatchdog) {
	if obj.Action == "" {
		obj.Action = WatchdogActionReset
	}
}

func SetDefaults_Firmware(obj *Firmware) {
	if obj.UUID == "" {
		obj.UUID = types.UID(uuid.NewRandom().String())
	}
}

func SetDefaults_VirtualMachineInstance(obj *VirtualMachineInstance) {
	// FIXME we need proper validation and configurable defaulting instead of this
	if _, exists := obj.Spec.Domain.Resources.Requests[v1.ResourceMemory]; !exists {
		obj.Spec.Domain.Resources.Requests = v1.ResourceList{
			v1.ResourceMemory: resource.MustParse("8192Ki"),
		}
	}
	if obj.Spec.Domain.Firmware == nil {
		obj.Spec.Domain.Firmware = &Firmware{}
	}

	if obj.Spec.Domain.Features == nil {
		obj.Spec.Domain.Features = &Features{}
	}
	if obj.Spec.Domain.Machine.Type == "" {
		obj.Spec.Domain.Machine.Type = "q35"
	}
	setDefaults_DiskFromMachineType(obj)
	SetDefaults_NetworkInterface(obj)
}

func setDefaults_DiskFromMachineType(obj *VirtualMachineInstance) {
	bus := diskBusFromMachine(obj.Spec.Domain.Machine.Type)

	for i := range obj.Spec.Domain.Devices.Disks {
		disk := &obj.Spec.Domain.Devices.Disks[i].DiskDevice

		SetDefaults_DiskDevice(disk)

		if disk.Disk != nil && disk.Disk.Bus == "" {
			disk.Disk.Bus = bus
		}
		if disk.CDRom != nil && disk.CDRom.Bus == "" {
			disk.CDRom.Bus = bus
		}
		if disk.LUN != nil && disk.LUN.Bus == "" {
			disk.LUN.Bus = bus
		}
	}
}

<<<<<<< HEAD
func setDefaults_NetworkInterface(obj *VirtualMachineInstance) {
	networks := obj.Spec.Networks

	//TODO: Currently, we support only one interface associated to a network
	//      This should be improved when we will start supporting multimple interfaces and networks
	// 		Add Bridge interface as default network
	if len(networks) == 0 {
=======
func SetDefaults_NetworkInterface(obj *VirtualMachineInstance) {
	// Override only when nothing is specified
	if len(obj.Spec.Networks) == 0 {
>>>>>>> bb56da6b
		obj.Spec.Domain.Devices.Interfaces = []Interface{*DefaultNetworkInterface()}
		obj.Spec.Networks = []Network{*DefaultPodNetwork()}
	}
}

func DefaultNetworkInterface() *Interface {
	iface := &Interface{
		Name: "default",
		InterfaceBindingMethod: InterfaceBindingMethod{
			Bridge: &InterfaceBridge{},
		},
	}
	return iface
}

func DefaultPodNetwork() *Network {
	defaultNet := &Network{
		Name: "default",
		NetworkSource: NetworkSource{
			Pod: &PodNetwork{},
		},
	}
	return defaultNet
}

func diskBusFromMachine(machine string) string {
	// catches: "q35", "pc-q35-*"
	// see /path/to/qemu-kvm -machine help
	if strings.HasPrefix(machine, "pc-q35") || strings.HasPrefix(machine, "q35") {
		return "sata"
	}
	// safe fallback for x86_64, but very slow
	return "ide"
}

func t(v bool) *bool {
	return &v
}

func ui32(v uint32) *uint32 {
	return &v
}<|MERGE_RESOLUTION|>--- conflicted
+++ resolved
@@ -152,19 +152,9 @@
 	}
 }
 
-<<<<<<< HEAD
-func setDefaults_NetworkInterface(obj *VirtualMachineInstance) {
-	networks := obj.Spec.Networks
-
-	//TODO: Currently, we support only one interface associated to a network
-	//      This should be improved when we will start supporting multimple interfaces and networks
-	// 		Add Bridge interface as default network
-	if len(networks) == 0 {
-=======
 func SetDefaults_NetworkInterface(obj *VirtualMachineInstance) {
 	// Override only when nothing is specified
 	if len(obj.Spec.Networks) == 0 {
->>>>>>> bb56da6b
 		obj.Spec.Domain.Devices.Interfaces = []Interface{*DefaultNetworkInterface()}
 		obj.Spec.Networks = []Network{*DefaultPodNetwork()}
 	}
